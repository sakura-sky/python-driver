# Copyright 2013-2014 DataStax, Inc.
#
# Licensed under the Apache License, Version 2.0 (the "License");
# you may not use this file except in compliance with the License.
# You may obtain a copy of the License at
#
# http://www.apache.org/licenses/LICENSE-2.0
#
# Unless required by applicable law or agreed to in writing, software
# distributed under the License is distributed on an "AS IS" BASIS,
# WITHOUT WARRANTIES OR CONDITIONS OF ANY KIND, either express or implied.
# See the License for the specific language governing permissions and
# limitations under the License.
import tempfile

try:
    import unittest2 as unittest
except ImportError:
    import unittest  # noqa

from binascii import unhexlify
import datetime
import cassandra
from cassandra.cqltypes import (BooleanType, lookup_casstype_simple, lookup_casstype,
                                LongType, DecimalType, SetType, cql_typename,
<<<<<<< HEAD
                                CassandraType, UTF8Type, parse_casstype_args)
from cassandra.query import named_tuple_factory
=======
                                CassandraType, UTF8Type, parse_casstype_args,
                                EmptyValue, _CassandraType, DateType)
from cassandra.decoder import named_tuple_factory, write_string, read_longstring, write_stringmap, read_stringmap, read_inet, write_inet, cql_quote, read_string, write_longstring
>>>>>>> ca9a8a6e


class TypeTests(unittest.TestCase):

    def test_lookup_casstype_simple(self):
        """
        Ensure lookup_casstype_simple returns the correct classes
        """

        self.assertEqual(lookup_casstype_simple('AsciiType'), cassandra.cqltypes.AsciiType)
        self.assertEqual(lookup_casstype_simple('LongType'), cassandra.cqltypes.LongType)
        self.assertEqual(lookup_casstype_simple('BytesType'), cassandra.cqltypes.BytesType)
        self.assertEqual(lookup_casstype_simple('BooleanType'), cassandra.cqltypes.BooleanType)
        self.assertEqual(lookup_casstype_simple('CounterColumnType'), cassandra.cqltypes.CounterColumnType)
        self.assertEqual(lookup_casstype_simple('DecimalType'), cassandra.cqltypes.DecimalType)
        self.assertEqual(lookup_casstype_simple('DoubleType'), cassandra.cqltypes.DoubleType)
        self.assertEqual(lookup_casstype_simple('FloatType'), cassandra.cqltypes.FloatType)
        self.assertEqual(lookup_casstype_simple('InetAddressType'), cassandra.cqltypes.InetAddressType)
        self.assertEqual(lookup_casstype_simple('Int32Type'), cassandra.cqltypes.Int32Type)
        self.assertEqual(lookup_casstype_simple('UTF8Type'), cassandra.cqltypes.UTF8Type)
        self.assertEqual(lookup_casstype_simple('DateType'), cassandra.cqltypes.DateType)
        self.assertEqual(lookup_casstype_simple('TimeUUIDType'), cassandra.cqltypes.TimeUUIDType)
        self.assertEqual(lookup_casstype_simple('UUIDType'), cassandra.cqltypes.UUIDType)
        self.assertEqual(lookup_casstype_simple('IntegerType'), cassandra.cqltypes.IntegerType)
        self.assertEqual(lookup_casstype_simple('MapType'), cassandra.cqltypes.MapType)
        self.assertEqual(lookup_casstype_simple('ListType'), cassandra.cqltypes.ListType)
        self.assertEqual(lookup_casstype_simple('SetType'), cassandra.cqltypes.SetType)
        self.assertEqual(lookup_casstype_simple('CompositeType'), cassandra.cqltypes.CompositeType)
        self.assertEqual(lookup_casstype_simple('ColumnToCollectionType'), cassandra.cqltypes.ColumnToCollectionType)
        self.assertEqual(lookup_casstype_simple('ReversedType'), cassandra.cqltypes.ReversedType)

        self.assertEqual(str(lookup_casstype_simple('unknown')), str(cassandra.cqltypes.mkUnrecognizedType('unknown')))

    def test_lookup_casstype(self):
        """
        Ensure lookup_casstype returns the correct classes
        """

        self.assertEqual(lookup_casstype('AsciiType'), cassandra.cqltypes.AsciiType)
        self.assertEqual(lookup_casstype('LongType'), cassandra.cqltypes.LongType)
        self.assertEqual(lookup_casstype('BytesType'), cassandra.cqltypes.BytesType)
        self.assertEqual(lookup_casstype('BooleanType'), cassandra.cqltypes.BooleanType)
        self.assertEqual(lookup_casstype('CounterColumnType'), cassandra.cqltypes.CounterColumnType)
        self.assertEqual(lookup_casstype('DecimalType'), cassandra.cqltypes.DecimalType)
        self.assertEqual(lookup_casstype('DoubleType'), cassandra.cqltypes.DoubleType)
        self.assertEqual(lookup_casstype('FloatType'), cassandra.cqltypes.FloatType)
        self.assertEqual(lookup_casstype('InetAddressType'), cassandra.cqltypes.InetAddressType)
        self.assertEqual(lookup_casstype('Int32Type'), cassandra.cqltypes.Int32Type)
        self.assertEqual(lookup_casstype('UTF8Type'), cassandra.cqltypes.UTF8Type)
        self.assertEqual(lookup_casstype('DateType'), cassandra.cqltypes.DateType)
        self.assertEqual(lookup_casstype('TimeUUIDType'), cassandra.cqltypes.TimeUUIDType)
        self.assertEqual(lookup_casstype('UUIDType'), cassandra.cqltypes.UUIDType)
        self.assertEqual(lookup_casstype('IntegerType'), cassandra.cqltypes.IntegerType)
        self.assertEqual(lookup_casstype('MapType'), cassandra.cqltypes.MapType)
        self.assertEqual(lookup_casstype('ListType'), cassandra.cqltypes.ListType)
        self.assertEqual(lookup_casstype('SetType'), cassandra.cqltypes.SetType)
        self.assertEqual(lookup_casstype('CompositeType'), cassandra.cqltypes.CompositeType)
        self.assertEqual(lookup_casstype('ColumnToCollectionType'), cassandra.cqltypes.ColumnToCollectionType)
        self.assertEqual(lookup_casstype('ReversedType'), cassandra.cqltypes.ReversedType)

        self.assertEqual(str(lookup_casstype('unknown')), str(cassandra.cqltypes.mkUnrecognizedType('unknown')))

        self.assertRaises(ValueError, lookup_casstype, 'AsciiType~')

        # TODO: Do a few more tests
        # "I would say some parameterized and nested types would be good to test,
        # like "MapType(AsciiType, IntegerType)" and "ReversedType(AsciiType)"
        self.assertEqual(str(lookup_casstype(BooleanType(True))), str(BooleanType(True)))

    def test_cassandratype(self):
        """
        Smoke test cass_parameterized_type_with
        """

        self.assertEqual(LongType.cass_parameterized_type_with(()), 'LongType')
        self.assertEqual(LongType.cass_parameterized_type_with((), full=True), 'org.apache.cassandra.db.marshal.LongType')
        self.assertEqual(SetType.cass_parameterized_type_with([DecimalType], full=True), 'org.apache.cassandra.db.marshal.SetType(org.apache.cassandra.db.marshal.DecimalType)')

        self.assertEqual(LongType.cql_parameterized_type(), 'bigint')

        subtypes = (cassandra.cqltypes.UTF8Type, cassandra.cqltypes.UTF8Type)
        self.assertEqual(
                'map<text, text>',
                cassandra.cqltypes.MapType.apply_parameters(subtypes).cql_parameterized_type())

    def test_datetype(self):
        """
        Test cassandra.cqltypes.DateType() construction
        """

        # Ensure all formats can be parsed, without exception
        for format in cassandra.cqltypes.cql_time_formats:
            date_string = str(datetime.datetime.now().strftime(format))
            cassandra.cqltypes.DateType(date_string)

    def test_cql_typename(self):
        """
        Smoke test cql_typename
        """

        self.assertEqual(cql_typename('DateType'), 'timestamp')
        self.assertEqual(cql_typename('org.apache.cassandra.db.marshal.ListType(IntegerType)'), 'list<varint>')

    def test_named_tuple_colname_substitution(self):
        colnames = ("func(abc)", "[applied]", "func(func(abc))", "foo_bar")
        rows = [(1, 2, 3, 4)]
        result = named_tuple_factory(colnames, rows)[0]
        self.assertEqual(result[0], result.func_abc)
        self.assertEqual(result[1], result.applied)
        self.assertEqual(result[2], result.func_func_abc)
        self.assertEqual(result[3], result.foo_bar)

    def test_parse_casstype_args(self):
        class FooType(CassandraType):
            typename = 'org.apache.cassandra.db.marshal.FooType'

            def __init__(self, subtypes, names):
                self.subtypes = subtypes
                self.names = names

            @classmethod
            def apply_parameters(cls, subtypes, names):
                return cls(subtypes, [unhexlify(name) if name is not None else name for name in names])

        class BarType(FooType):
            typename = 'org.apache.cassandra.db.marshal.BarType'

        ctype = parse_casstype_args(''.join((
            'org.apache.cassandra.db.marshal.FooType(',
                '63697479:org.apache.cassandra.db.marshal.UTF8Type,',
                'BarType(61646472657373:org.apache.cassandra.db.marshal.UTF8Type),',
                '7a6970:org.apache.cassandra.db.marshal.UTF8Type',
            ')')))

        self.assertEquals(FooType, ctype.__class__)

        self.assertEquals(UTF8Type, ctype.subtypes[0])

        # middle subtype should be a BarType instance with its own subtypes and names
        self.assertIsInstance(ctype.subtypes[1], BarType)
        self.assertEquals([UTF8Type], ctype.subtypes[1].subtypes)
        self.assertEquals(["address"], ctype.subtypes[1].names)

        self.assertEquals(UTF8Type, ctype.subtypes[2])

        self.assertEquals(['city', None, 'zip'], ctype.names)

    def test_empty_value(self):
        self.assertEqual(str(EmptyValue()), 'EMPTY')

    def test_CassandraType(self):
        cassandra_type = _CassandraType('randomvaluetocheck')
        self.assertEqual(cassandra_type.val, 'randomvaluetocheck')
        self.assertEqual(cassandra_type.validate('randomvaluetocheck2'), 'randomvaluetocheck2')
        self.assertEqual(cassandra_type.val, 'randomvaluetocheck')

    def test_DateType(self):
        now = datetime.datetime.now()
        date_type = DateType(now)
        self.assertEqual(date_type.my_timestamp(), now)
        self.assertRaises(ValueError, date_type.interpret_datestring, 'fakestring')

    def test_write_read_string(self):
        with tempfile.TemporaryFile() as f:
            value = u'test'
            write_string(f, value)
            f.seek(0)
            self.assertEqual(read_string(f), value)

    def test_write_read_longstring(self):
        with tempfile.TemporaryFile() as f:
            value = u'test'
            write_longstring(f, value)
            f.seek(0)
            self.assertEqual(read_longstring(f), value)

    def test_write_read_stringmap(self):
        with tempfile.TemporaryFile() as f:
            value = {'key': 'value'}
            write_stringmap(f, value)
            f.seek(0)
            self.assertEqual(read_stringmap(f), value)

    def test_write_read_inet(self):
        with tempfile.TemporaryFile() as f:
            value = ('192.168.1.1', 9042)
            write_inet(f, value)
            f.seek(0)
            self.assertEqual(read_inet(f), value)

        with tempfile.TemporaryFile() as f:
            value = ('2001:db8:0:f101::1', 9042)
            write_inet(f, value)
            f.seek(0)
            self.assertEqual(read_inet(f), value)

    def test_cql_quote(self):
        self.assertEqual(cql_quote(u'test'), "'test'")
        self.assertEqual(cql_quote('test'), "'test'")
        self.assertEqual(cql_quote(0), '0')<|MERGE_RESOLUTION|>--- conflicted
+++ resolved
@@ -23,14 +23,11 @@
 import cassandra
 from cassandra.cqltypes import (BooleanType, lookup_casstype_simple, lookup_casstype,
                                 LongType, DecimalType, SetType, cql_typename,
-<<<<<<< HEAD
-                                CassandraType, UTF8Type, parse_casstype_args)
-from cassandra.query import named_tuple_factory
-=======
                                 CassandraType, UTF8Type, parse_casstype_args,
                                 EmptyValue, _CassandraType, DateType)
-from cassandra.decoder import named_tuple_factory, write_string, read_longstring, write_stringmap, read_stringmap, read_inet, write_inet, cql_quote, read_string, write_longstring
->>>>>>> ca9a8a6e
+from cassandra.query import named_tuple_factory
+from cassandra.decoder import (write_string, read_longstring, write_stringmap, read_stringmap, read_inet,
+                               write_inet, cql_quote, read_string, write_longstring)
 
 
 class TypeTests(unittest.TestCase):
