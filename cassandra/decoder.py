import logging
import socket
from uuid import UUID

import six
from six.moves import range

from cassandra import (Unavailable, WriteTimeout, ReadTimeout,
                       AlreadyExists, InvalidRequest, Unauthorized,
                       UnsupportedOperation)
from cassandra.marshal import (int32_pack, int32_unpack, uint16_pack, uint16_unpack,
                               int8_pack, int8_unpack, header_pack)
from cassandra.cqltypes import (AsciiType, BytesType, BooleanType,
                                CounterColumnType, DateType, DecimalType,
                                DoubleType, FloatType, Int32Type,
                                InetAddressType, IntegerType, ListType,
                                LongType, MapType, SetType, TimeUUIDType,
                                UTF8Type, UUIDType, lookup_casstype)
import six


log = logging.getLogger(__name__)


class NotSupportedError(Exception):
    pass


class InternalError(Exception):
    pass


HEADER_DIRECTION_FROM_CLIENT = 0x00
HEADER_DIRECTION_TO_CLIENT = 0x80
HEADER_DIRECTION_MASK = 0x80

COMPRESSED_FLAG = 0x01
TRACING_FLAG = 0x02

_message_types_by_name = {}
_message_types_by_opcode = {}


class _RegisterMessageType(type):
    def __init__(cls, name, bases, dct):
        if name not in ('NewBase', '_MessageType'):
            _message_types_by_name[cls.name] = cls
            _message_types_by_opcode[cls.opcode] = cls


class _MessageType(six.with_metaclass(_RegisterMessageType, object)):

    tracing = False

    def to_binary(self, stream_id, protocol_version, compression=None):
        body = six.BytesIO()
        self.send_body(body, protocol_version)
        body = body.getvalue()

        flags = 0
        if compression and len(body) > 0:
            body = compression(body)
            flags |= COMPRESSED_FLAG
        if self.tracing:
            flags |= TRACING_FLAG

        msg = six.BytesIO()
        write_header(
            msg,
            protocol_version | HEADER_DIRECTION_FROM_CLIENT,
            flags, stream_id, self.opcode, len(body)
        )
        msg.write(body)

        return msg.getvalue()

    def __repr__(self):
        return '<%s(%s)>' % (self.__class__.__name__, ', '.join('%s=%r' % i for i in _get_params(self)))


def _get_params(message_obj):
    base_attrs = dir(_MessageType)
    return (
        (n, a) for n, a in message_obj.__dict__.items()
        if n not in base_attrs and not n.startswith('_') and not callable(a)
    )


def decode_response(stream_id, flags, opcode, body, decompressor=None):
    if flags & COMPRESSED_FLAG:
        if decompressor is None:
            raise Exception("No de-compressor available for compressed frame!")
        body = decompressor(body)
        flags ^= COMPRESSED_FLAG

    body = six.BytesIO(body)
    if flags & TRACING_FLAG:
        trace_id = UUID(bytes=body.read(16))
        flags ^= TRACING_FLAG
    else:
        trace_id = None

    if flags:
        log.warn("Unknown protocol flags set: %02x. May cause problems.", flags)

    msg_class = _message_types_by_opcode[opcode]
    msg = msg_class.recv_body(body)
    msg.stream_id = stream_id
    msg.trace_id = trace_id
    return msg


error_classes = {}


class ErrorMessage(_MessageType, Exception):
    opcode = 0x00
    name = 'ERROR'
    summary = 'Unknown'

    def __init__(self, code, message, info):
        self.code = code
        self.message = message
        self.info = info

    @classmethod
    def recv_body(cls, f):
        code = read_int(f)
        msg = read_string(f)
        subcls = error_classes.get(code, cls)
        extra_info = subcls.recv_error_info(f)
        return subcls(code=code, message=msg, info=extra_info)

    def summary_msg(self):
        msg = 'code=%04x [%s] message="%s"' \
              % (self.code, self.summary, self.message)
        if self.info is not None:
            msg += (' info=' + repr(self.info))
        return msg

    def __str__(self):
        return '<ErrorMessage %s>' % self.summary_msg()
    __repr__ = __str__

    @staticmethod
    def recv_error_info(f):
        pass

    def to_exception(self):
        return self


class ErrorMessageSubclass(_RegisterMessageType):
    def __init__(cls, name, bases, dct):
        if name not in ('NewBase', ) and cls.error_code:
            error_classes[cls.error_code] = cls


class ErrorMessageSub(six.with_metaclass(ErrorMessageSubclass, ErrorMessage)):
    error_code = None


class RequestExecutionException(ErrorMessageSub):
    pass


class RequestValidationException(ErrorMessageSub):
    pass


class ServerError(ErrorMessageSub):
    summary = 'Server error'
    error_code = 0x0000


class ProtocolException(ErrorMessageSub):
    summary = 'Protocol error'
    error_code = 0x000A


class UnavailableErrorMessage(RequestExecutionException):
    summary = 'Unavailable exception'
    error_code = 0x1000

    @staticmethod
    def recv_error_info(f):
        return {
            'consistency': read_consistency_level(f),
            'required_replicas': read_int(f),
            'alive_replicas': read_int(f),
        }

    def to_exception(self):
        return Unavailable(self.summary_msg(), **self.info)


class OverloadedErrorMessage(RequestExecutionException):
    summary = 'Coordinator node overloaded'
    error_code = 0x1001


class IsBootstrappingErrorMessage(RequestExecutionException):
    summary = 'Coordinator node is bootstrapping'
    error_code = 0x1002


class TruncateError(RequestExecutionException):
    summary = 'Error during truncate'
    error_code = 0x1003


class WriteTimeoutErrorMessage(RequestExecutionException):
    summary = 'Timeout during write request'
    error_code = 0x1100

    @staticmethod
    def recv_error_info(f):
        return {
            'consistency': read_consistency_level(f),
            'received_responses': read_int(f),
            'required_responses': read_int(f),
            'write_type': read_string(f),
        }

    def to_exception(self):
        return WriteTimeout(self.summary_msg(), **self.info)


class ReadTimeoutErrorMessage(RequestExecutionException):
    summary = 'Timeout during read request'
    error_code = 0x1200

    @staticmethod
    def recv_error_info(f):
        return {
            'consistency': read_consistency_level(f),
            'received_responses': read_int(f),
            'required_responses': read_int(f),
            'data_retrieved': bool(read_byte(f)),
        }

    def to_exception(self):
        return ReadTimeout(self.summary_msg(), **self.info)


class SyntaxException(RequestValidationException):
    summary = 'Syntax error in CQL query'
    error_code = 0x2000


class UnauthorizedErrorMessage(RequestValidationException):
    summary = 'Unauthorized'
    error_code = 0x2100

    def to_exception(self):
        return Unauthorized(self.summary_msg())


class InvalidRequestException(RequestValidationException):
    summary = 'Invalid query'
    error_code = 0x2200

    def to_exception(self):
        return InvalidRequest(self.summary_msg())


class ConfigurationException(RequestValidationException):
    summary = 'Query invalid because of configuration issue'
    error_code = 0x2300


class PreparedQueryNotFound(RequestValidationException):
    summary = 'Matching prepared statement not found on this node'
    error_code = 0x2500

    @staticmethod
    def recv_error_info(f):
        # return the query ID
        return read_binary_string(f)


class AlreadyExistsException(ConfigurationException):
    summary = 'Item already exists'
    error_code = 0x2400

    @staticmethod
    def recv_error_info(f):
        return {
            'keyspace': read_string(f),
            'table': read_string(f),
        }

    def to_exception(self):
        return AlreadyExists(**self.info)


class StartupMessage(_MessageType):
    opcode = 0x01
    name = 'STARTUP'

    KNOWN_OPTION_KEYS = set((
        'CQL_VERSION',
        'COMPRESSION',
    ))

    def __init__(self, cqlversion, options):
        self.cqlversion = cqlversion
        self.options = options

    def send_body(self, f, protocol_version):
        optmap = self.options.copy()
        optmap['CQL_VERSION'] = self.cqlversion
        write_stringmap(f, optmap)


class ReadyMessage(_MessageType):
    opcode = 0x02
    name = 'READY'

    @classmethod
    def recv_body(cls, f):
        return cls()


class AuthenticateMessage(_MessageType):
    opcode = 0x03
    name = 'AUTHENTICATE'

    def __init__(self, authenticator):
        self.authenticator = authenticator

    @classmethod
    def recv_body(cls, f):
        authname = read_string(f)
        return cls(authenticator=authname)


class CredentialsMessage(_MessageType):
    opcode = 0x04
    name = 'CREDENTIALS'

    def __init__(self, creds):
        self.creds = creds

    def send_body(self, f, protocol_version):
        if protocol_version > 1:
            raise UnsupportedOperation(
                "Credentials-based authentication is not supported with "
                "protocol version 2 or higher.  Use the SASL authentication "
                "mechanism instead.")
        write_short(f, len(self.creds))
        for credkey, credval in self.creds.items():
            write_string(f, credkey)
            write_string(f, credval)


class OptionsMessage(_MessageType):
    opcode = 0x05
    name = 'OPTIONS'

    def send_body(self, f, protocol_version):
        pass


class SupportedMessage(_MessageType):
    opcode = 0x06
    name = 'SUPPORTED'

    def __init__(self, cql_versions, options):
        self.cql_versions = cql_versions
        self.options = options

    @classmethod
    def recv_body(cls, f):
        options = read_stringmultimap(f)
        cql_versions = options.pop('CQL_VERSION')
        return cls(cql_versions=cql_versions, options=options)


# used for QueryMessage and ExecuteMessage
_VALUES_FLAG = 0x01
_SKIP_METADATA_FLAG = 0x01
_PAGE_SIZE_FLAG = 0x04
_WITH_PAGING_STATE_FLAG = 0x08
_WITH_SERIAL_CONSISTENCY_FLAG = 0x10


class QueryMessage(_MessageType):
    opcode = 0x07
    name = 'QUERY'

    def __init__(self, query, consistency_level, serial_consistency_level=None,
                 fetch_size=None, paging_state=None):
        self.query = query
        self.consistency_level = consistency_level
        self.serial_consistency_level = serial_consistency_level
        self.fetch_size = fetch_size
        self.paging_state = paging_state

    def send_body(self, f, protocol_version):
        write_longstring(f, self.query)
        write_consistency_level(f, self.consistency_level)
        flags = 0x00
        if self.serial_consistency_level:
            if protocol_version >= 2:
                flags |= _WITH_SERIAL_CONSISTENCY_FLAG
            else:
                raise UnsupportedOperation(
                    "Serial consistency levels require the use of protocol version "
                    "2 or higher. Consider setting Cluster.protocol_version to 2 "
                    "to support serial consistency levels.")

        if self.fetch_size:
            if protocol_version >= 2:
                flags |= _PAGE_SIZE_FLAG
            else:
                raise UnsupportedOperation(
                    "Automatic query paging may only be used with protocol version "
                    "2 or higher. Consider setting Cluster.protocol_version to 2.")

        if self.paging_state:
            if protocol_version >= 2:
                flags |= _WITH_PAGING_STATE_FLAG
            else:
                raise UnsupportedOperation(
                    "Automatic query paging may only be used with protocol version "
                    "2 or higher. Consider setting Cluster.protocol_version to 2.")

        write_byte(f, flags)
        if self.fetch_size:
            write_int(f, self.fetch_size)
        if self.paging_state:
            write_longstring(f, self.paging_state)
        if self.serial_consistency_level:
            write_consistency_level(f, self.serial_consistency_level)

CUSTOM_TYPE = object()

RESULT_KIND_VOID = 0x0001
RESULT_KIND_ROWS = 0x0002
RESULT_KIND_SET_KEYSPACE = 0x0003
RESULT_KIND_PREPARED = 0x0004
RESULT_KIND_SCHEMA_CHANGE = 0x0005


class ResultMessage(_MessageType):
    opcode = 0x08
    name = 'RESULT'

    kind = None
    results = None
    paging_state = None

    _type_codes = {
        0x0000: CUSTOM_TYPE,
        0x0001: AsciiType,
        0x0002: LongType,
        0x0003: BytesType,
        0x0004: BooleanType,
        0x0005: CounterColumnType,
        0x0006: DecimalType,
        0x0007: DoubleType,
        0x0008: FloatType,
        0x0009: Int32Type,
        0x000A: UTF8Type,
        0x000B: DateType,
        0x000C: UUIDType,
        0x000D: UTF8Type,
        0x000E: IntegerType,
        0x000F: TimeUUIDType,
        0x0010: InetAddressType,
        0x0020: ListType,
        0x0021: MapType,
        0x0022: SetType,
    }

    _FLAGS_GLOBAL_TABLES_SPEC = 0x0001
    _HAS_MORE_PAGES_FLAG = 0x0002
    _NO_METADATA_FLAG = 0x0004

    def __init__(self, kind, results, paging_state=None):
        self.kind = kind
        self.results = results
        self.paging_state = paging_state

    @classmethod
    def recv_body(cls, f):
        kind = read_int(f)
        paging_state = None
        if kind == RESULT_KIND_VOID:
            results = None
        elif kind == RESULT_KIND_ROWS:
            paging_state, results = cls.recv_results_rows(f)
        elif kind == RESULT_KIND_SET_KEYSPACE:
            ksname = read_string(f)
            results = ksname
        elif kind == RESULT_KIND_PREPARED:
            results = cls.recv_results_prepared(f)
        elif kind == RESULT_KIND_SCHEMA_CHANGE:
            results = cls.recv_results_schema_change(f)
        return cls(kind, results, paging_state)

    @classmethod
    def recv_results_rows(cls, f):
        paging_state, column_metadata = cls.recv_results_metadata(f)
        rowcount = read_int(f)
        rows = [cls.recv_row(f, len(column_metadata)) for _ in range(rowcount)]
        colnames = [c[2] for c in column_metadata]
        coltypes = [c[3] for c in column_metadata]
        return (
            paging_state,
            (colnames, [tuple(ctype.from_binary(val) for ctype, val in zip(coltypes, row))
                        for row in rows]))

    @classmethod
    def recv_results_prepared(cls, f):
        query_id = read_binary_string(f)
        _, column_metadata = cls.recv_results_metadata(f)
        return (query_id, column_metadata)

    @classmethod
    def recv_results_metadata(cls, f):
        flags = read_int(f)
        glob_tblspec = bool(flags & cls._FLAGS_GLOBAL_TABLES_SPEC)
        colcount = read_int(f)
        if flags & cls._HAS_MORE_PAGES_FLAG:
            paging_state = read_binary_longstring(f)
        else:
            paging_state = None
        if glob_tblspec:
            ksname = read_string(f)
            cfname = read_string(f)
        column_metadata = []
        for _ in range(colcount):
            if glob_tblspec:
                colksname = ksname
                colcfname = cfname
            else:
                colksname = read_string(f)
                colcfname = read_string(f)
            colname = read_string(f)
            coltype = cls.read_type(f)
            column_metadata.append((colksname, colcfname, colname, coltype))
        return paging_state, column_metadata

    @classmethod
    def recv_results_schema_change(cls, f):
        change_type = read_string(f)
        keyspace = read_string(f)
        table = read_string(f)
        return dict(change_type=change_type, keyspace=keyspace, table=table)

    @classmethod
    def read_type(cls, f):
        optid = read_short(f)
        try:
            typeclass = cls._type_codes[optid]
        except KeyError:
            raise NotSupportedError("Unknown data type code 0x%04x. Have to skip"
                                    " entire result set." % (optid,))
        if typeclass in (ListType, SetType):
            subtype = cls.read_type(f)
            typeclass = typeclass.apply_parameters((subtype,))
        elif typeclass == MapType:
            keysubtype = cls.read_type(f)
            valsubtype = cls.read_type(f)
            typeclass = typeclass.apply_parameters((keysubtype, valsubtype))
        elif typeclass == CUSTOM_TYPE:
            classname = read_string(f)
            typeclass = lookup_casstype(classname)

        return typeclass

    @staticmethod
    def recv_row(f, colcount):
        return [read_value(f) for _ in range(colcount)]


class PrepareMessage(_MessageType):
    opcode = 0x09
    name = 'PREPARE'

    def __init__(self, query):
        self.query = query

    def send_body(self, f, protocol_version):
        write_longstring(f, self.query)


class ExecuteMessage(_MessageType):
    opcode = 0x0A
    name = 'EXECUTE'

    def __init__(self, query_id, query_params, consistency_level,
                 serial_consistency_level=None, fetch_size=None,
                 paging_state=None):
        self.query_id = query_id
        self.query_params = query_params
        self.consistency_level = consistency_level
        self.serial_consistency_level = serial_consistency_level
        self.fetch_size = fetch_size
        self.paging_state = paging_state

    def send_body(self, f, protocol_version):
        write_string(f, self.query_id)
        if protocol_version == 1:
            if self.serial_consistency_level:
                raise UnsupportedOperation(
                    "Serial consistency levels require the use of protocol version "
                    "2 or higher. Consider setting Cluster.protocol_version to 2 "
                    "to support serial consistency levels.")
            if self.fetch_size or self.paging_state:
                raise UnsupportedOperation(
                    "Automatic query paging may only be used with protocol version "
                    "2 or higher. Consider setting Cluster.protocol_version to 2.")
            write_short(f, len(self.query_params))
            for param in self.query_params:
                write_value(f, param)
            write_consistency_level(f, self.consistency_level)
        else:
            write_consistency_level(f, self.consistency_level)
            flags = _VALUES_FLAG
            if self.serial_consistency_level:
                flags |= _WITH_SERIAL_CONSISTENCY_FLAG
            if self.fetch_size:
                flags |= _PAGE_SIZE_FLAG
            if self.paging_state:
                flags |= _WITH_PAGING_STATE_FLAG
            write_byte(f, flags)
            write_short(f, len(self.query_params))
            for param in self.query_params:
                write_value(f, param)
            if self.fetch_size:
                write_int(f, self.fetch_size)
            if self.paging_state:
                write_longstring(f, self.paging_state)
            if self.serial_consistency_level:
                write_consistency_level(f, self.serial_consistency_level)


class BatchMessage(_MessageType):
    opcode = 0x0D
    name = 'BATCH'

    def __init__(self, batch_type, queries, consistency_level):
        self.batch_type = batch_type
        self.queries = queries
        self.consistency_level = consistency_level

    def send_body(self, f, protocol_version):
        write_byte(f, self.batch_type.value)
        write_short(f, len(self.queries))
<<<<<<< HEAD
        for string_or_query_id, params in self.queries:
            if isinstance(string_or_query_id, six.string_types):
=======
        for prepared, string_or_query_id, params in self.queries:
            if not prepared:
>>>>>>> f7727a6b
                write_byte(f, 0)
                write_longstring(f, string_or_query_id)
            else:
                write_byte(f, 1)
                write_short(f, len(string_or_query_id))
                f.write(string_or_query_id)
            write_short(f, len(params))
            for param in params:
                write_value(f, param)

        write_consistency_level(f, self.consistency_level)


known_event_types = frozenset((
    'TOPOLOGY_CHANGE',
    'STATUS_CHANGE',
    'SCHEMA_CHANGE'
))


class RegisterMessage(_MessageType):
    opcode = 0x0B
    name = 'REGISTER'

    def __init__(self, event_list):
        self.event_list = event_list

    def send_body(self, f, protocol_version):
        write_stringlist(f, self.event_list)


class EventMessage(_MessageType):
    opcode = 0x0C
    name = 'EVENT'

    def __init__(self, event_type, event_args):
        self.event_type = event_type
        self.event_args = event_args

    @classmethod
    def recv_body(cls, f):
        event_type = read_string(f).upper()
        if event_type in known_event_types:
            read_method = getattr(cls, 'recv_' + event_type.lower())
            return cls(event_type=event_type, event_args=read_method(f))
        raise NotSupportedError('Unknown event type %r' % event_type)

    @classmethod
    def recv_topology_change(cls, f):
        # "NEW_NODE" or "REMOVED_NODE"
        change_type = read_string(f)
        address = read_inet(f)
        return dict(change_type=change_type, address=address)

    @classmethod
    def recv_status_change(cls, f):
        # "UP" or "DOWN"
        change_type = read_string(f)
        address = read_inet(f)
        return dict(change_type=change_type, address=address)

    @classmethod
    def recv_schema_change(cls, f):
        # "CREATED", "DROPPED", or "UPDATED"
        change_type = read_string(f)
        keyspace = read_string(f)
        table = read_string(f)
        return dict(change_type=change_type, keyspace=keyspace, table=table)


def write_header(f, version, flags, stream_id, opcode, length):
    """
    Write a CQL protocol frame header.
    """
    f.write(header_pack(version, flags, stream_id, opcode))
    write_int(f, length)


def read_byte(f):
    return int8_unpack(f.read(1))


def write_byte(f, b):
    f.write(int8_pack(b))


def read_int(f):
    return int32_unpack(f.read(4))


def write_int(f, i):
    f.write(int32_pack(i))


def read_short(f):
    return uint16_unpack(f.read(2))


def write_short(f, s):
    f.write(uint16_pack(s))


def read_consistency_level(f):
    return read_short(f)


def write_consistency_level(f, cl):
    write_short(f, cl)


def read_string(f):
    size = read_short(f)
    contents = f.read(size)
    return contents.decode('utf8')


def read_binary_string(f):
    size = read_short(f)
    contents = f.read(size)
    return contents


def write_string(f, s):
    if isinstance(s, six.text_type):
        s = s.encode('utf8')
    write_short(f, len(s))
    f.write(s)


def read_binary_longstring(f):
    size = read_int(f)
    contents = f.read(size)
    return contents


def read_longstring(f):
    return read_binary_longstring().decode('utf8')


def write_longstring(f, s):
    if isinstance(s, six.text_type):
        s = s.encode('utf8')
    write_int(f, len(s))
    f.write(s)


def read_stringlist(f):
    numstrs = read_short(f)
    return [read_string(f) for _ in range(numstrs)]


def write_stringlist(f, stringlist):
    write_short(f, len(stringlist))
    for s in stringlist:
        write_string(f, s)


def read_stringmap(f):
    numpairs = read_short(f)
    strmap = {}
    for _ in range(numpairs):
        k = read_string(f)
        strmap[k] = read_string(f)
    return strmap


def write_stringmap(f, strmap):
    write_short(f, len(strmap))
    for k, v in strmap.items():
        write_string(f, k)
        write_string(f, v)


def read_stringmultimap(f):
    numkeys = read_short(f)
    strmmap = {}
    for _ in range(numkeys):
        k = read_string(f)
        strmmap[k] = read_stringlist(f)
    return strmmap


def write_stringmultimap(f, strmmap):
    write_short(f, len(strmmap))
    for k, v in strmmap.items():
        write_string(f, k)
        write_stringlist(f, v)


def read_value(f):
    size = read_int(f)
    if size < 0:
        return None
    return f.read(size)


def write_value(f, v):
    if v is None:
        write_int(f, -1)
    else:
        write_int(f, len(v))
        f.write(v)


def read_inet(f):
    size = read_byte(f)
    addrbytes = f.read(size)
    port = read_int(f)
    if size == 4:
        addrfam = socket.AF_INET
    elif size == 16:
        addrfam = socket.AF_INET6
    else:
        raise InternalError("bad inet address: %r" % (addrbytes,))
    return (socket.inet_ntop(addrfam, addrbytes), port)


def write_inet(f, addrtuple):
    addr, port = addrtuple
    if ':' in addr:
        addrfam = socket.AF_INET6
    else:
        addrfam = socket.AF_INET
    addrbytes = socket.inet_pton(addrfam, addr)
    write_byte(f, len(addrbytes))
    f.write(addrbytes)
    write_int(f, port)<|MERGE_RESOLUTION|>--- conflicted
+++ resolved
@@ -16,8 +16,6 @@
                                 InetAddressType, IntegerType, ListType,
                                 LongType, MapType, SetType, TimeUUIDType,
                                 UTF8Type, UUIDType, lookup_casstype)
-import six
-
 
 log = logging.getLogger(__name__)
 
@@ -523,10 +521,6 @@
         flags = read_int(f)
         glob_tblspec = bool(flags & cls._FLAGS_GLOBAL_TABLES_SPEC)
         colcount = read_int(f)
-        if flags & cls._HAS_MORE_PAGES_FLAG:
-            paging_state = read_binary_longstring(f)
-        else:
-            paging_state = None
         if glob_tblspec:
             ksname = read_string(f)
             cfname = read_string(f)
@@ -650,13 +644,8 @@
     def send_body(self, f, protocol_version):
         write_byte(f, self.batch_type.value)
         write_short(f, len(self.queries))
-<<<<<<< HEAD
-        for string_or_query_id, params in self.queries:
-            if isinstance(string_or_query_id, six.string_types):
-=======
         for prepared, string_or_query_id, params in self.queries:
             if not prepared:
->>>>>>> f7727a6b
                 write_byte(f, 0)
                 write_longstring(f, string_or_query_id)
             else:
