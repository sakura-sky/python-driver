--- conflicted
+++ resolved
@@ -3,15 +3,8 @@
 import os
 import socket
 from threading import Event, Lock, Thread
-<<<<<<< HEAD
-import time
-import traceback
-
-from six.moves.queue import Queue
-from six.moves import cStringIO as StringIO
-from six.moves import xrange
-=======
->>>>>>> f5e24f00
+
+from six import BytesIO
 
 from cassandra import OperationTimedOut
 from cassandra.connection import Connection, ConnectionShutdown, NONBLOCKING
@@ -180,7 +173,7 @@
         Connection.__init__(self, *args, **kwargs)
 
         self.connected_event = Event()
-        self._iobuf = StringIO()
+        self._iobuf = BytesIO()
 
         self._callbacks = {}
         self._push_watchers = defaultdict(set)
@@ -307,7 +300,7 @@
 
                         # leave leftover in current buffer
                         leftover = self._iobuf.read()
-                        self._iobuf = StringIO()
+                        self._iobuf = BytesIO()
                         self._iobuf.write(leftover)
 
                         self._total_reqd_bytes = 0
@@ -332,64 +325,6 @@
             self.deque.extend(chunks)
             _loop_notifier.send()
 
-<<<<<<< HEAD
-    def send_msg(self, msg, cb, wait_for_id=False):
-        if self.is_defunct:
-            raise ConnectionShutdown("Connection to %s is defunct" % self.host)
-        elif self.is_closed:
-            raise ConnectionShutdown("Connection to %s is closed" % self.host)
-
-        if not wait_for_id:
-            try:
-                request_id = self._id_queue.get_nowait()
-            except Queue.Empty:
-                raise ConnectionBusy(
-                    "Connection to %s is at the max number of requests" % self.host)
-        else:
-            request_id = self._id_queue.get()
-
-        self._callbacks[request_id] = cb
-        self.push(msg.to_binary(request_id, self.protocol_version, compression=self.compressor))
-        return request_id
-
-    def wait_for_response(self, msg, timeout=None):
-        return self.wait_for_responses(msg, timeout=timeout)[0]
-
-    def wait_for_responses(self, *msgs, **kwargs):
-        timeout = kwargs.get('timeout')
-        waiter = ResponseWaiter(self, len(msgs))
-
-        # busy wait for sufficient space on the connection
-        messages_sent = 0
-        while True:
-            needed = len(msgs) - messages_sent
-            with self.lock:
-                available = min(needed, MAX_STREAM_PER_CONNECTION - self.in_flight)
-                self.in_flight += available
-
-            for i in range(messages_sent, messages_sent + available):
-                self.send_msg(msgs[i], partial(waiter.got_response, index=i), wait_for_id=True)
-            messages_sent += available
-
-            if messages_sent == len(msgs):
-                break
-            else:
-                if timeout is not None:
-                    timeout -= 0.01
-                    if timeout <= 0.0:
-                        raise OperationTimedOut()
-                time.sleep(0.01)
-
-        try:
-            return waiter.deliver(timeout)
-        except OperationTimedOut:
-            raise
-        except Exception as exc:
-            self.defunct(exc)
-            raise
-
-=======
->>>>>>> f5e24f00
     def register_watcher(self, event_type, callback):
         self._push_watchers[event_type].add(callback)
         self.wait_for_response(RegisterMessage(event_list=[event_type]))
