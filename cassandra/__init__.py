# Copyright 2013-2014 DataStax, Inc.
#
# Licensed under the Apache License, Version 2.0 (the "License");
# you may not use this file except in compliance with the License.
# You may obtain a copy of the License at
#
# http://www.apache.org/licenses/LICENSE-2.0
#
# Unless required by applicable law or agreed to in writing, software
# distributed under the License is distributed on an "AS IS" BASIS,
# WITHOUT WARRANTIES OR CONDITIONS OF ANY KIND, either express or implied.
# See the License for the specific language governing permissions and
# limitations under the License.

import logging


class NullHandler(logging.Handler):

    def emit(self, record):
        pass

logging.getLogger('cassandra').addHandler(NullHandler())


<<<<<<< HEAD
__version_info__ = (1, 1, 2, 'post')
=======
__version_info__ = (2, 0, '0b1', 'post')
>>>>>>> 93cfa4a4
__version__ = '.'.join(map(str, __version_info__))


class ConsistencyLevel(object):
    """
    Spcifies how many replicas must respond for an operation to be considered
    a success.  By default, ``ONE`` is used for all operations.
    """

    ANY = 0
    """
    Only requires that one replica receives the write *or* the coordinator
    stores a hint to replay later. Valid only for writes.
    """

    ONE = 1
    """
    Only one replica needs to respond to consider the operation a success
    """

    TWO = 2
    """
    Two replicas must respond to consider the operation a success
    """

    THREE = 3
    """
    Three replicas must respond to consider the operation a success
    """

    QUORUM = 4
    """
    ``ceil(RF/2)`` replicas must respond to consider the operation a success
    """

    ALL = 5
    """
    All replicas must respond to consider the operation a success
    """

    LOCAL_QUORUM = 6
    """
    Requires a quorum of replicas in the local datacenter
    """

    EACH_QUORUM = 7
    """
    Requires a quorum of replicas in each datacenter
    """

    SERIAL = 8
    """
    For conditional inserts/updates that utilize Cassandra's lightweight
    transactions, this requires consensus among all replicas for the
    modified data.
    """

    LOCAL_SERIAL = 9
    """
    Like :attr:`~ConsistencyLevel.SERIAL`, but only requires consensus
    among replicas in the local datacenter.
    """

    LOCAL_ONE = 10
    """
    Sends a request only to replicas in the local datacenter and waits for
    one response.
    """

ConsistencyLevel.value_to_name = {
    ConsistencyLevel.ANY: 'ANY',
    ConsistencyLevel.ONE: 'ONE',
    ConsistencyLevel.TWO: 'TWO',
    ConsistencyLevel.THREE: 'THREE',
    ConsistencyLevel.QUORUM: 'QUORUM',
    ConsistencyLevel.ALL: 'ALL',
    ConsistencyLevel.LOCAL_QUORUM: 'LOCAL_QUORUM',
    ConsistencyLevel.EACH_QUORUM: 'EACH_QUORUM',
    ConsistencyLevel.SERIAL: 'SERIAL',
    ConsistencyLevel.LOCAL_SERIAL: 'LOCAL_SERIAL',
    ConsistencyLevel.LOCAL_ONE: 'LOCAL_ONE'
}

ConsistencyLevel.name_to_value = {
    'ANY': ConsistencyLevel.ANY,
    'ONE': ConsistencyLevel.ONE,
    'TWO': ConsistencyLevel.TWO,
    'THREE': ConsistencyLevel.THREE,
    'QUORUM': ConsistencyLevel.QUORUM,
    'ALL': ConsistencyLevel.ALL,
    'LOCAL_QUORUM': ConsistencyLevel.LOCAL_QUORUM,
    'EACH_QUORUM': ConsistencyLevel.EACH_QUORUM,
    'SERIAL': ConsistencyLevel.SERIAL,
    'LOCAL_SERIAL': ConsistencyLevel.LOCAL_SERIAL,
    'LOCAL_ONE': ConsistencyLevel.LOCAL_ONE
}


class Unavailable(Exception):
    """
    There were not enough live replicas to satisfy the requested consistency
    level, so the coordinator node immediately failed the request without
    forwarding it to any replicas.
    """

    consistency = None
    """ The requested :class:`ConsistencyLevel` """

    required_replicas = None
    """ The number of replicas that needed to be live to complete the operation """

    alive_replicas = None
    """ The number of replicas that were actually alive """

    def __init__(self, message, consistency=None, required_replicas=None, alive_replicas=None):
        Exception.__init__(self, message)
        self.consistency = consistency
        self.required_replicas = required_replicas
        self.alive_replicas = alive_replicas


class Timeout(Exception):
    """
    Replicas failed to respond to the coordinator node before timing out.
    """

    consistency = None
    """ The requested :class:`ConsistencyLevel` """

    required_responses = None
    """ The number of required replica responses """

    received_responses = None
    """
    The number of replicas that responded before the coordinator timed out
    the operation
    """

    def __init__(self, message, consistency=None, required_responses=None, received_responses=None):
        Exception.__init__(self, message)
        self.consistency = consistency
        self.required_responses = required_responses
        self.received_responses = received_responses


class ReadTimeout(Timeout):
    """
    A subclass of :exc:`Timeout` for read operations.
    """

    data_retrieved = None
    """
    A boolean indicating whether the requested data was retrieved
    by the coordinator from any replicas before it timed out the
    operation
    """

    def __init__(self, message, data_retrieved=None, **kwargs):
        Timeout.__init__(self, message, **kwargs)
        self.data_retrieved = data_retrieved


class WriteTimeout(Timeout):
    """
    A subclass of :exc:`Timeout` for write operations.
    """

    write_type = None
    """
    The type of write operation, enum on :class:`~cassandra.policies.WriteType`
    """

    def __init__(self, message, write_type=None, **kwargs):
        Timeout.__init__(self, message, **kwargs)
        self.write_type = write_type


class AlreadyExists(Exception):
    """
    An attempt was made to create a keyspace or table that already exists.
    """

    keyspace = None
    """
    The name of the keyspace that already exists, or, if an attempt was
    made to create a new table, the keyspace that the table is in.
    """

    table = None
    """
    The name of the table that already exists, or, if an attempt was
    make to create a keyspace, :const:`None`.
    """

    def __init__(self, keyspace=None, table=None):
        if table:
            message = "Table '%s.%s' already exists" % (keyspace, table)
        else:
            message = "Keyspace '%s' already exists" % (keyspace,)

        Exception.__init__(self, message)
        self.keyspace = keyspace
        self.table = table


class InvalidRequest(Exception):
    """
    A query was made that was invalid for some reason, such as trying to set
    the keyspace for a connection to a nonexistent keyspace.
    """
    pass


class Unauthorized(Exception):
    """
    The current user is not authorized to perfom the requested operation.
    """
    pass


class AuthenticationFailed(Exception):
    """
    Failed to authenticate.
    """
    pass


class OperationTimedOut(Exception):
    """
    The operation took longer than the specified (client-side) timeout
    to complete.  This is not an error generated by Cassandra, only
    the driver.
    """

    errors = None
    """
    A dict of errors keyed by the :class:`~.Host` against which they occurred.
    """

    last_host = None
    """
    The last :class:`~.Host` this operation was attempted against.
    """

    def __init__(self, errors=None, last_host=None):
        self.errors = errors
        self.last_host = last_host
        message = "errors=%s, last_host=%s" % (self.errors, self.last_host)
        Exception.__init__(self, message)


class UnsupportedOperation(Exception):
    """
    An attempt was made to use a feature that is not supported by the
    selected protocol version.  See :attr:`Cluster.protocol_version`
    for more details.
    """
    pass<|MERGE_RESOLUTION|>--- conflicted
+++ resolved
@@ -23,11 +23,7 @@
 logging.getLogger('cassandra').addHandler(NullHandler())
 
 
-<<<<<<< HEAD
-__version_info__ = (1, 1, 2, 'post')
-=======
 __version_info__ = (2, 0, '0b1', 'post')
->>>>>>> 93cfa4a4
 __version__ = '.'.join(map(str, __version_info__))
 
 
