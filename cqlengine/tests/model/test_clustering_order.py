--- conflicted
+++ resolved
@@ -37,10 +37,7 @@
             TestModel.create(id=1, clustering_key=i)
 
         values = list(TestModel.objects.values_list('clustering_key', flat=True))
-<<<<<<< HEAD
         # [19L, 18L, 17L, 16L, 15L, 14L, 13L, 12L, 11L, 10L, 9L, 8L, 7L, 6L, 5L, 4L, 3L, 2L, 1L, 0L]
-        self.assertEquals(values, sorted(items, reverse=True))
-=======
         self.assertEquals(values, sorted(items, reverse=True))
 
     def test_clustering_order_more_complex(self):
@@ -57,5 +54,4 @@
         values = list(TestClusteringComplexModel.objects.values_list('some_value', flat=True))
 
         self.assertEquals([2] * 20, values)
-        delete_table(TestClusteringComplexModel)
->>>>>>> 5f2dce51
+        delete_table(TestClusteringComplexModel)